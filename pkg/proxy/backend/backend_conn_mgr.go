--- conflicted
+++ resolved
@@ -163,13 +163,8 @@
 	return nil
 }
 
-<<<<<<< HEAD
-func (mgr *BackendConnManager) getBackendIO(ctx ConnContext, auth *Authenticator, resp *pnet.HandshakeResp) (*pnet.PacketIO, error) {
-	r, err := mgr.handshakeHandler.GetRouter(mgr, resp)
-=======
-func (mgr *BackendConnManager) getBackendIO(ctx ConnContext, auth *Authenticator, resp *pnet.HandshakeResp, timeout time.Duration) (*pnet.PacketIO, error) {
-	r, err := mgr.handshakeHandler.GetRouter(auth, resp)
->>>>>>> 7167d40e
+func (mgr *BackendConnManager) getBackendIO(cctx ConnContext, auth *Authenticator, resp *pnet.HandshakeResp, timeout time.Duration) (*pnet.PacketIO, error) {
+	r, err := mgr.handshakeHandler.GetRouter(cctx, resp)
 	if err != nil {
 		return nil, err
 	}
@@ -187,20 +182,25 @@
 				if len(addr) == 0 {
 					return nil, router.ErrNoInstanceToSelect
 				}
-				backendConn := NewBackendConnection(addr)
-				err := backendConn.Connect()
-				mgr.handshakeHandler.OnHandshake(auth, addr, err)
-				if err == nil {
-					if err = selector.Succeed(mgr); err == nil {
-						mgr.logger.Info("connected to backend", zap.String("addr", addr))
-						mgr.backendConn = backendConn
-						auth.serverAddr = addr
-						return mgr.backendConn.PacketIO(), nil
-					}
-					// Bad luck: the backend has been recycled or shut down just after the selector returns it.
-					if ignoredErr := backendConn.Close(); ignoredErr != nil {
-						mgr.logger.Error("close backend connection failed", zap.String("addr", addr), zap.Error(ignoredErr))
-					}
+
+				cn, err := net.DialTimeout("tcp", addr, DialTimeout)
+				if err != nil {
+					mgr.handshakeHandler.OnHandshake(mgr, addr, err)
+					return nil, errors.Wrapf(err, "dial backend error")
+				}
+
+				mgr.handshakeHandler.OnHandshake(cctx, addr, err)
+				if err = selector.Succeed(mgr); err == nil {
+					mgr.logger.Info("connected to backend", zap.String("addr", addr))
+					// NOTE: should use DNS name as much as possible
+					// Usually certs are signed with domain instead of IP addrs
+					// And `RemoteAddr()` will return IP addr
+					mgr.backendIO = pnet.NewPacketIO(cn, pnet.WithRemoteAddr(addr))
+					return mgr.backendIO, nil
+				}
+				// Bad luck: the backend has been recycled or shut down just after the selector returns it.
+				if ignoredErr := cn.Close(); ignoredErr != nil {
+					mgr.logger.Error("close backend connection failed", zap.String("addr", addr), zap.Error(ignoredErr))
 				}
 			}
 		},
@@ -210,28 +210,7 @@
 		},
 	)
 	cancel()
-<<<<<<< HEAD
-	if err != nil {
-		return nil, err
-	}
-
-	mgr.logger.Info("found", zap.String("addr", addr))
-
-	cn, err := net.DialTimeout("tcp", addr, DialTimeout)
-	if err != nil {
-		mgr.handshakeHandler.OnHandshake(mgr, addr, err)
-		return nil, errors.Wrapf(err, "dial backend error")
-	}
-
-	// NOTE: should use DNS name as much as possible
-	// Usually certs are signed with domain instead of IP addrs
-	// And `RemoteAddr()` will return IP addr
-	mgr.backendIO = pnet.NewPacketIO(cn, pnet.WithRemoteAddr(addr))
-
-	return mgr.backendIO, nil
-=======
 	return io, err
->>>>>>> 7167d40e
 }
 
 // ExecuteCmd forwards messages between the client and the backend.
