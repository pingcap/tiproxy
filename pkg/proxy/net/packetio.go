// Copyright 2022 PingCAP, Inc.
//
// Licensed under the Apache License, Version 2.0 (the "License");
// you may not use this file except in compliance with the License.
// You may obtain a copy of the License at
//
//     http://www.apache.org/licenses/LICENSE-2.0
//
// Unless required by applicable law or agreed to in writing, software
// distributed under the License is distributed on an "AS IS" BASIS,
// WITHOUT WARRANTIES OR CONDITIONS OF ANY KIND, either express or implied.
// See the License for the specific language governing permissions and
// limitations under the License.

// The MIT License (MIT)
//
// Copyright (c) 2014 wandoulabs
// Copyright (c) 2014 siddontang
//
// Permission is hereby granted, free of charge, to any person obtaining a copy of
// this software and associated documentation files (the "Software"), to deal in
// the Software without restriction, including without limitation the rights to
// use, copy, modify, merge, publish, distribute, sublicense, and/or sell copies of
// the Software, and to permit persons to whom the Software is furnished to do so,
// subject to the following conditions:
//
// The above copyright notice and this permission notice shall be included in all
// copies or substantial portions of the Software.

// Copyright 2013 The Go-MySQL-Driver Authors. All rights reserved.
//
// This Source Code Form is subject to the terms of the Mozilla Public
// License, v. 2.0. If a copy of the MPL was not distributed with this file,
// You can obtain one at http://mozilla.org/MPL/2.0/.

package net

import (
	"bufio"
	"bytes"
	"io"
	"net"

	"github.com/pingcap/TiProxy/lib/util/errors"
	"github.com/pingcap/tidb/errno"
	"github.com/pingcap/tidb/parser/mysql"
	"github.com/pingcap/tidb/util/dbterror"
	"go.uber.org/atomic"
)

var (
	errInvalidSequence = dbterror.ClassServer.NewStd(errno.ErrInvalidSequence)

	proxyV2Magic = []byte{0xD, 0xA, 0xD, 0xA, 0x0, 0xD, 0xA, 0x51, 0x55, 0x49, 0x54, 0xA}
)

const (
	defaultWriterSize = 16 * 1024
	defaultReaderSize = 16 * 1024
)

// rdbufConn will buffer read for non-TLS connections.
// While TLS connections have internal buffering, we still need to pass *rdbufConn to `tls.XXX()`.
// Because TLS handshake data may already be buffered in `*rdbufConn`.
// TODO: only enable writer buffering for TLS connections, otherwise enable read/write buffering.
type rdbufConn struct {
	net.Conn
	*bufio.Reader
}

func (f *rdbufConn) Read(b []byte) (int, error) {
	return f.Reader.Read(b)
}

// PacketIO is a helper to read and write sql and proxy protocol.
type PacketIO struct {
	conn        net.Conn
	buf         *bufio.ReadWriter
	proxyInited *atomic.Bool
	proxy       *Proxy
	wrap        error
	sequence    uint8
}

<<<<<<< HEAD
func NewPacketIO(conn net.Conn, opts ...PacketIOption) *PacketIO {
=======
func NewPacketIO(conn net.Conn) *PacketIO {
	return NewPacketIOWrapErr(conn, nil)
}

func NewPacketIOWrapErr(conn net.Conn, wrap error) *PacketIO {
>>>>>>> 03542490
	buf := bufio.NewReadWriter(
		bufio.NewReaderSize(conn, defaultReaderSize),
		bufio.NewWriterSize(conn, defaultWriterSize),
	)
	p := &PacketIO{
		conn: &rdbufConn{
			conn,
			buf.Reader,
		},
		wrap:     wrap,
		sequence: 0,
		// TODO: disable it by default now
		proxyInited: atomic.NewBool(true),
		buf:         buf,
	}
	for _, opt := range opts {
		opt(p)
	}
	return p
}

func (p *PacketIO) wrapErr(err error) error {
	if p.wrap != nil {
		return errors.Wrap(p.wrap, err)
	}
	return err
}

// Proxy returned parsed proxy header from clients if any.
func (p *PacketIO) Proxy() *Proxy {
	if p.proxyInited.Load() {
		return p.proxy
	}
	return nil
}

func (p *PacketIO) LocalAddr() net.Addr {
	return p.conn.LocalAddr()
}

func (p *PacketIO) RemoteAddr() net.Addr {
	return p.conn.RemoteAddr()
}

func (p *PacketIO) ResetSequence() {
	p.sequence = 0
}

// GetSequence is used in tests to assert that the sequences on the client and server are equal.
func (p *PacketIO) GetSequence() uint8 {
	return p.sequence
}

func (p *PacketIO) readOnePacket() ([]byte, bool, error) {
	var header [4]byte

	if _, err := io.ReadFull(p.conn, header[:]); err != nil {
		return nil, false, errors.Wrap(ErrReadConn, err)
	}

	// probe proxy V2
	refill := false
	if !p.proxyInited.Load() {
		if bytes.Compare(header[:], proxyV2Magic[:4]) == 0 {
			proxyHeader, err := p.parseProxyV2()
			if err != nil {
				return nil, false, errors.Wrap(ErrReadConn, err)
			}
			if proxyHeader != nil {
				p.proxy = proxyHeader
				refill = true
			}
		}
		p.proxyInited.Store(true)
	}

	// refill mysql headers
	if refill {
		if _, err := io.ReadFull(p.conn, header[:]); err != nil {
			return nil, false, errors.Wrap(ErrReadConn, err)
		}
	}

	sequence := header[3]
	if sequence != p.sequence {
		return nil, false, errInvalidSequence.GenWithStack("invalid sequence %d != %d", sequence, p.sequence)
	}
	p.sequence++
	length := int(uint32(header[0]) | uint32(header[1])<<8 | uint32(header[2])<<16)

	data := make([]byte, length)
	if _, err := io.ReadFull(p.conn, data); err != nil {
		return nil, false, errors.Wrap(ErrReadConn, err)
	}
	return data, length == mysql.MaxPayloadLen, nil
}

// ReadPacket reads data and removes the header
<<<<<<< HEAD
func (p *PacketIO) ReadPacket() (data []byte, err error) {
	for more := true; more; {
		var buf []byte
		buf, more, err = p.readOnePacket()
		if err != nil {
			return
=======
func (p *PacketIO) ReadPacket() ([]byte, error) {
	var data []byte
	for {
		buf, more, err := p.readOnePacket()
		if err != nil {
			return nil, p.wrapErr(err)
>>>>>>> 03542490
		}
		data = append(data, buf...)
	}
	return data, nil
}

func (p *PacketIO) writeOnePacket(data []byte) (int, bool, error) {
	more := false
	length := len(data)
	if length >= mysql.MaxPayloadLen {
		// we need another packet, this is true even if
		// the current packet is of len(MaxPayloadLen) exactly
		length = mysql.MaxPayloadLen
		more = true
	}

	var header [4]byte
	header[0] = byte(length)
	header[1] = byte(length >> 8)
	header[2] = byte(length >> 16)
	header[3] = p.sequence
	p.sequence++

	if _, err := io.Copy(p.buf, bytes.NewReader(header[:])); err != nil {
		return 0, more, errors.Wrap(ErrWriteConn, err)
	}

	if _, err := io.Copy(p.buf, bytes.NewReader(data[:length])); err != nil {
		return 0, more, errors.Wrap(ErrWriteConn, err)
	}

	return length, more, nil
}

// WritePacket writes data without a header
<<<<<<< HEAD
func (p *PacketIO) WritePacket(data []byte, flush bool) (err error) {
	for more := true; more; {
		var n int
		n, more, err = p.writeOnePacket(data)
		if err != nil {
			return
		}
		data = data[n:]
=======
func (p *PacketIO) WritePacket(data []byte, flush bool) error {
	// The original data might be empty.
	for {
		n, more, err := p.writeOnePacket(data)
		if err != nil {
			return p.wrapErr(err)
		}
		data = data[n:]
		// if the last packet ends with a length of MaxPayloadLen exactly
		// we need another zero-length packet to end it
		if len(data) == 0 {
			if more {
				if _, _, err := p.writeOnePacket(nil); err != nil {
					return p.wrapErr(err)
				}
			}
			break
		}
>>>>>>> 03542490
	}
	if flush {
		return p.Flush()
	}
	return nil
}

func (p *PacketIO) Flush() error {
	if err := p.buf.Flush(); err != nil {
		return p.wrapErr(errors.Wrap(ErrFlushConn, err))
	}
	return nil
}

func (p *PacketIO) Close() error {
	var errs []error
	if p.wrap != nil {
		errs = append(errs, p.wrap)
	}
	/*
		TODO: flush when we want to smoothly exit
		if err := p.Flush(); err != nil {
			errs = append(errs, err)
		}
	*/
	if p.conn != nil {
		if err := p.conn.Close(); err != nil {
			errs = append(errs, err)
		}
	}
	return errors.Collect(ErrCloseConn, errs...)
}<|MERGE_RESOLUTION|>--- conflicted
+++ resolved
@@ -50,6 +50,7 @@
 
 var (
 	errInvalidSequence = dbterror.ClassServer.NewStd(errno.ErrInvalidSequence)
+	ErrClientConn      = errors.New("this is an error from client")
 
 	proxyV2Magic = []byte{0xD, 0xA, 0xD, 0xA, 0x0, 0xD, 0xA, 0x51, 0x55, 0x49, 0x54, 0xA}
 )
@@ -82,15 +83,7 @@
 	sequence    uint8
 }
 
-<<<<<<< HEAD
 func NewPacketIO(conn net.Conn, opts ...PacketIOption) *PacketIO {
-=======
-func NewPacketIO(conn net.Conn) *PacketIO {
-	return NewPacketIOWrapErr(conn, nil)
-}
-
-func NewPacketIOWrapErr(conn net.Conn, wrap error) *PacketIO {
->>>>>>> 03542490
 	buf := bufio.NewReadWriter(
 		bufio.NewReaderSize(conn, defaultReaderSize),
 		bufio.NewWriterSize(conn, defaultWriterSize),
@@ -100,7 +93,6 @@
 			conn,
 			buf.Reader,
 		},
-		wrap:     wrap,
 		sequence: 0,
 		// TODO: disable it by default now
 		proxyInited: atomic.NewBool(true),
@@ -189,21 +181,13 @@
 }
 
 // ReadPacket reads data and removes the header
-<<<<<<< HEAD
 func (p *PacketIO) ReadPacket() (data []byte, err error) {
 	for more := true; more; {
 		var buf []byte
 		buf, more, err = p.readOnePacket()
 		if err != nil {
+			err = p.wrapErr(err)
 			return
-=======
-func (p *PacketIO) ReadPacket() ([]byte, error) {
-	var data []byte
-	for {
-		buf, more, err := p.readOnePacket()
-		if err != nil {
-			return nil, p.wrapErr(err)
->>>>>>> 03542490
 		}
 		data = append(data, buf...)
 	}
@@ -239,35 +223,15 @@
 }
 
 // WritePacket writes data without a header
-<<<<<<< HEAD
 func (p *PacketIO) WritePacket(data []byte, flush bool) (err error) {
 	for more := true; more; {
 		var n int
 		n, more, err = p.writeOnePacket(data)
 		if err != nil {
+			err = p.wrapErr(err)
 			return
 		}
 		data = data[n:]
-=======
-func (p *PacketIO) WritePacket(data []byte, flush bool) error {
-	// The original data might be empty.
-	for {
-		n, more, err := p.writeOnePacket(data)
-		if err != nil {
-			return p.wrapErr(err)
-		}
-		data = data[n:]
-		// if the last packet ends with a length of MaxPayloadLen exactly
-		// we need another zero-length packet to end it
-		if len(data) == 0 {
-			if more {
-				if _, _, err := p.writeOnePacket(nil); err != nil {
-					return p.wrapErr(err)
-				}
-			}
-			break
-		}
->>>>>>> 03542490
 	}
 	if flush {
 		return p.Flush()
