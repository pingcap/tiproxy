--- conflicted
+++ resolved
@@ -163,27 +163,15 @@
 
 	tmpdir := t.TempDir()
 	checkLog := func(increased bool) {
-<<<<<<< HEAD
-		// On linux, writing once will trigger 2 WRITE events. But on macOS, it only triggers once.
-		// So we always sleep 100ms to avoid missing any logs on the way.
-		time.Sleep(100 * time.Millisecond)
-=======
->>>>>>> 9fd81b4d
 		if increased {
 			var newCount int
 			require.Eventually(t, func() bool {
 				newCount = strings.Count(text.String(), "config file reloaded")
 				return newCount > count
-<<<<<<< HEAD
-			}, 3*time.Second, 10*time.Millisecond)
-			count = newCount
-		} else {
-=======
 			}, 3*time.Second, 10*time.Millisecond, "count=%d, newCount=%d", count, newCount)
 			count = newCount
 		} else {
 			time.Sleep(100 * time.Millisecond)
->>>>>>> 9fd81b4d
 			newCount := strings.Count(text.String(), "config file reloaded")
 			require.Equal(t, count, newCount)
 		}
